//! Provides the handling for Access Token Requests
use std::borrow::Cow;
use std::collections::HashMap;

use chrono::{Duration, Utc};
use serde_json;

use code_grant::error::{AccessTokenError, AccessTokenErrorType};
use primitives::authorizer::Authorizer;
use primitives::issuer::{IssuedToken, Issuer};
use primitives::grant::{Extensions, Grant};
use primitives::registrar::{Registrar, RegistrarError};

/// Trait based retrieval of parameters necessary for access token request handling.
pub trait Request {
    /// Received request might not be encoded correctly. This method gives implementors the chance
    /// to signal that a request was received but its encoding was generally malformed. If this is
    /// the case, then no other attribute will be queried. This method exists mainly to make
    /// frontends straightforward by not having them handle special cases for malformed requests.
    fn valid(&self) -> bool;

    /// The authorization code grant for which an access token is wanted.
    fn code(&self) -> Option<Cow<str>>;

    /// User:password of a basic authorization header.
    fn authorization(&self) -> Option<(Cow<str>, Cow<[u8]>)>;

    /// The client_id, optional parameter for public clients.
    fn client_id(&self) -> Option<Cow<str>>;

    /// The client_secret
    fn client_secret(&self) -> Option<Cow<str>>;

    /// Valid request have the redirect url used to request the authorization code grant.
    fn redirect_uri(&self) -> Option<Cow<str>>;

    /// Valid requests have this set to "authorization_code"
    fn grant_type(&self) -> Option<Cow<str>>;

    /// Retrieve an additional parameter used in an extension
    fn extension(&self, key: &str) -> Option<Cow<str>>;
}

/// A system of addons provided additional data.
///
/// An endpoint not having any extension may use `&mut ()` as the result of system.
pub trait Extension {
    /// Inspect the request and extension data to produce extension data.
    ///
    /// The input data comes from the extension data produced in the handling of the
    /// authorization code request.
    fn extend(&mut self, request: &Request, data: Extensions) -> std::result::Result<Extensions, ()>;
}

impl Extension for () {
    fn extend(&mut self, _: &Request, _: Extensions) -> std::result::Result<Extensions, ()> {
        Ok(Extensions::new())
    }
}

/// Required functionality to respond to access token requests.
///
/// Each method will only be invoked exactly once when processing a correct and authorized request,
/// and potentially less than once when the request is faulty.  These methods should be implemented
/// by internally using `primitives`, as it is implemented in the `frontend` module.
pub trait Endpoint {
    /// Get the client corresponding to some id.
    fn registrar(&self) -> &Registrar;

    /// Get the authorizer from which we can recover the authorization.
    fn authorizer(&mut self) -> &mut Authorizer;

    /// Return the issuer instance to create the access token.
    fn issuer(&mut self) -> &mut Issuer;

    /// The system of used extension, extending responses.
    ///
    /// It is possible to use `&mut ()`.
    fn extension(&mut self) -> & mut Extension;
}

/// Try to redeem an authorization code.
pub fn access_token(handler: &mut Endpoint, request: &Request) -> Result<BearerToken> {
    if !request.valid() {
        return Err(Error::invalid())
    }

    let authorization = request.authorization();
    let client_id = request.client_id();
<<<<<<< HEAD
    println!("client_id {:?}, {:?}", client_id, authorization);
=======
    let client_secret = request.client_secret();
>>>>>>> e7caff0c
    let (client_id, auth): (&str, Option<&[u8]>) = match (&client_id, &authorization) {
        (&None, &Some((ref client_id, ref auth))) => (client_id.as_ref(), Some(auth.as_ref())),
        (&Some(ref client_id), &None) => {
            match &client_secret {
                Some(ref client_secret) => (client_id.as_ref(), Some(client_secret.as_ref().as_bytes())),
                None => (client_id.as_ref(), None)
            }
        },
        _ => return Err(Error::invalid()),
    };
    println!("client_id {:?}, {:?}", client_id, auth);

    handler.registrar()
        .check(&client_id, auth)
        .map_err(|err| match err {
            RegistrarError::Unspecified => Error::unauthorized("basic"),
            RegistrarError::PrimitiveError => Error::Primitive(PrimitiveError {
                grant: None,
                extensions: None,
            }),
        })?;

    match request.grant_type() {
        Some(ref cow) if cow == "authorization_code" => (),
        None => return Err(Error::invalid()),
        Some(_) => return Err(Error::invalid_with(AccessTokenErrorType::UnsupportedGrantType)),
    };

    let code = request
        .code()
        .ok_or(Error::invalid())?;
    let code = code.as_ref();

    let saved_params = match handler.authorizer().extract(code) {
        Err(()) => return Err(Error::Primitive(PrimitiveError {
            grant: None,
            extensions: None,
        })),
        Ok(None) => return Err(Error::invalid()),
        Ok(Some(v)) => v,
    };

    let redirect_uri = request
        .redirect_uri()
        .ok_or(Error::invalid())?;
    let redirect_uri = redirect_uri.as_ref();

    println!("{:?}, {}, {}", saved_params, client_id, redirect_uri);
    if saved_params.client_id.as_str() != client_id && !saved_params.redirect_uri.as_str().starts_with(redirect_uri) {
        return Err(Error::invalid_with(AccessTokenErrorType::InvalidGrant))
    }
//    if (saved_params.client_id.as_ref(), saved_params.redirect_uri.as_str()) != (client_id, redirect_uri) {
//        return Err(Error::invalid_with(AccessTokenErrorType::InvalidGrant))
//    }

    if saved_params.until < Utc::now() {
        return Err(Error::invalid_with(AccessTokenErrorType::InvalidGrant))
    }

    let code_extensions = saved_params.extensions;
    let access_extensions = handler.extension().extend(request, code_extensions);
    let access_extensions = match access_extensions {
        Ok(extensions) => extensions,
        Err(_) =>  return Err(Error::invalid()),
    };

    let token = handler.issuer().issue(Grant {
        client_id: saved_params.client_id,
        owner_id: saved_params.owner_id,
        redirect_uri: saved_params.redirect_uri,
        scope: saved_params.scope.clone(),
        until: Utc::now() + Duration::hours(1),
        extensions: access_extensions,
    }).map_err(|()| Error::Primitive(PrimitiveError {
        // FIXME: endpoint should get and handle these.
        grant: None,
        extensions: None,
    }))?;

    Ok(BearerToken{ 0: token, 1: saved_params.scope.to_string() })
}

/// Defines actions for the response to an access token request.
pub enum Error {
    /// The token did not represent a valid token.
    Invalid(ErrorDescription),

    /// The client did not properly authorize itself.
    Unauthorized(ErrorDescription, String),

    /// An underlying primitive operation did not complete successfully.
    ///
    /// This is expected to occur with some endpoints. See `PrimitiveError` for
    /// more details on when this is returned.
    Primitive(PrimitiveError),
}

/// The endpoint should have enough control over its primitives to find
/// out what has gone wrong, e.g. they may externall supply error 
/// information.
/// 
/// In this case, all previous results returned by the primitives are
/// included in the return value. Through this mechanism, one can
/// accomodate async handlers by implementing a sync-based result cache
/// that is filled with these partial values. In case only parts of the
/// outstanding futures, invoked during internal calls, are ready the
/// cache can be refilled through the error eliminating polls to already
/// sucessful futures.
///
/// Note that `token` is not included in this list, since the handler
/// can never fail after supplying a token to the backend.
pub struct PrimitiveError {
    /// The already extracted grant.
    ///
    /// You may reuse this, or more precisely you must to fulfill this exact request in case of
    /// an error recovery attempt.
    pub grant: Option<Grant>,

    /// The extensions that were computed.
    pub extensions: Option<Extensions>,
}

/// Simple wrapper around AccessTokenError to imbue the type with addtional json functionality. In
/// addition this enforces backend specific behaviour for obtaining or handling the access error.
pub struct ErrorDescription {
    error: AccessTokenError,
}

type Result<T> = std::result::Result<T, Error>;

/// Represents an access token, a refresh token and the associated scope for serialization.
pub struct BearerToken(IssuedToken, String);

impl Error {
    fn invalid() -> Self {
        Error::Invalid(ErrorDescription {
            error: AccessTokenError::default()
        })
    }

    fn invalid_with(with_type: AccessTokenErrorType) -> Self {
        Error::Invalid(ErrorDescription {
            error: {
                let mut error = AccessTokenError::default();
                error.set_type(with_type);
                error
            },
        })
    }

    fn unauthorized(authtype: &str) -> Error {
        Error::Unauthorized(ErrorDescription {
                error: {
                    let mut error = AccessTokenError::default();
                    error.set_type(AccessTokenErrorType::InvalidClient);
                    error
                },
            },
            authtype.to_string())
    }

    /// Get a handle to the description the client will receive.
    ///
    /// Some types of this error don't return any description which is represented by a `None`
    /// result.
    pub fn description(&mut self) -> Option<&mut AccessTokenError> {
        match self {
            Error::Invalid(description) => Some(description.description()),
            Error::Unauthorized(description, _) => Some(description.description()),
            Error::Primitive(_) => None,
        }
    }
}

impl ErrorDescription {
    /// Convert the error into a json string, viable for being sent over a network with
    /// `application/json` encoding.
    pub fn to_json(self) -> String {
        use std::iter::IntoIterator;
        use std::collections::HashMap;
        let asmap = self.error.into_iter()
            .map(|(k, v)| (k.to_string(), v.into_owned()))
            .collect::<HashMap<String, String>>();
        serde_json::to_string(&asmap).unwrap()
    }

    /// Get a handle to the description the client will receive.
    pub fn description(&mut self) -> &mut AccessTokenError {
        &mut self.error
    }
}

impl BearerToken {
    /// Convert the token into a json string, viable for being sent over a network with
    /// `application/json` encoding.
    pub fn to_json(self) -> String {
        let remaining = self.0.until.signed_duration_since(Utc::now());
        let kvmap: HashMap<_, _> = vec![
            ("access_token", self.0.token),
            ("refresh_token", self.0.refresh),
            ("token_type", "bearer".to_string()),
            ("expires_in", remaining.num_seconds().to_string()),
            ("scope", self.1)].into_iter().collect();
        serde_json::to_string(&kvmap).unwrap()
    }
}<|MERGE_RESOLUTION|>--- conflicted
+++ resolved
@@ -87,11 +87,7 @@
 
     let authorization = request.authorization();
     let client_id = request.client_id();
-<<<<<<< HEAD
-    println!("client_id {:?}, {:?}", client_id, authorization);
-=======
     let client_secret = request.client_secret();
->>>>>>> e7caff0c
     let (client_id, auth): (&str, Option<&[u8]>) = match (&client_id, &authorization) {
         (&None, &Some((ref client_id, ref auth))) => (client_id.as_ref(), Some(auth.as_ref())),
         (&Some(ref client_id), &None) => {
@@ -102,7 +98,6 @@
         },
         _ => return Err(Error::invalid()),
     };
-    println!("client_id {:?}, {:?}", client_id, auth);
 
     handler.registrar()
         .check(&client_id, auth)
